--- conflicted
+++ resolved
@@ -141,15 +141,11 @@
   const [executionStatus, setExecutionStatus] = useState<string>("")
   const [executionResult, setExecutionResult] = useState<any>(null)
   const [executionError, setExecutionError] = useState<string | null>(null)
-<<<<<<< HEAD
 
   // New: Real-time node execution state
   const [activeNodeId, setActiveNodeId] = useState<string | null>(null)
   const [nodeOutputs, setNodeOutputs] = useState<Record<string, any>>({})
   const [nodeExecutionMode, setNodeExecutionMode] = useState<'batch' | 'individual'>('batch')
-=======
-  const [showExecutionPanel, setShowExecutionPanel] = useState(true)
->>>>>>> 62578465
   
   // AI Chatbot state
   const [isChatbotOpen, setIsChatbotOpen] = useState(false)
@@ -415,7 +411,6 @@
     }
   }, [projectId])
 
-<<<<<<< HEAD
   // Enhanced connection handler with dynamic validation from plugin system
   const onConnect = useCallback(async (params: Connection) => {
     const sourceNode = nodes.find(n => n.id === params.source)
@@ -586,36 +581,6 @@
   const handleFitView = useCallback(() => {
     reactFlowInstance?.fitView({ padding: 0.1 })
   }, [reactFlowInstance])
-=======
-  // Auto-close execution panel after 3 seconds when execution completes
-  useEffect(() => {
-    let timeoutId: NodeJS.Timeout
-    
-    // Show panel when execution starts or has status
-    if (executing || executionStatus || executionError) {
-      setShowExecutionPanel(true)
-    }
-    
-    // Auto-close after 3 seconds when execution completes (not executing but has status/result/error)
-    if (!executing && (executionStatus || executionResult || executionError)) {
-      timeoutId = setTimeout(() => {
-        setShowExecutionPanel(false)
-        // Clear the status after hiding the panel
-        setExecutionStatus("")
-        setExecutionResult(null)
-        setExecutionError(null)
-      }, 3000)
-    }
-    
-    return () => {
-      if (timeoutId) {
-        clearTimeout(timeoutId)
-      }
-    }
-  }, [executing, executionStatus, executionResult, executionError])
-
-  const onConnect = useCallback((params: Connection) => setEdges((eds) => addEdge(params, eds)), [setEdges])
->>>>>>> 62578465
 
   // Auto-connection logic for newly dropped nodes
   const createAutoConnections = useCallback((newNode: Node, existingNodes: Node[]) => {
@@ -1831,11 +1796,7 @@
       {selectedNode && (
         <EnhancedNodeConfigPanel
           node={selectedNode}
-<<<<<<< HEAD
           onUpdateNode={(nodeId, config) => updateNodeConfig(nodeId, config)}
-=======
-          onUpdateNode={(nodeId: string, config: any) => updateNodeConfig(nodeId, config)}
->>>>>>> 62578465
           onClose={() => setSelectedNode(null)}
         />
       )}
